--- conflicted
+++ resolved
@@ -17,22 +17,13 @@
      import ItemNotFoundError, InvalidLocationError
 from xmodule.modulestore import Location
 
-<<<<<<< HEAD
-from contentstore.course_info_model import get_course_updates, \
-     update_course_updates, delete_course_update
-from contentstore.utils import get_lms_link_for_item, \
-     add_extra_panel_tab, remove_extra_panel_tab 
-from models.settings.course_details import CourseDetails, \
-     CourseSettingsEncoder
-=======
 from contentstore.course_info_model \
      import get_course_updates, update_course_updates, delete_course_update
 from contentstore.utils \
-     import get_lms_link_for_item, add_open_ended_panel_tab, \
-     remove_open_ended_panel_tab
+     import get_lms_link_for_item, add_extra_panel_tab, \
+     remove_extra_panel_tab
 from models.settings.course_details \
      import CourseDetails, CourseSettingsEncoder
->>>>>>> 3657fbe3
 from models.settings.course_grading import CourseGradingModel
 from models.settings.course_metadata import CourseMetadata
 from auth.authz import create_all_course_groups
