--- conflicted
+++ resolved
@@ -79,13 +79,8 @@
         """
         definition = {'data': CapaFactory.sample_problem_xml, }
         location = Location(["i4x", "edX", "capa_test", "problem",
-<<<<<<< HEAD
                              "SampleProblem{0}".format(CapaFactory.next_num())])
         model_data = {}
-=======
-                             "SampleProblem%d" % CapaFactory.next_num()])
-        metadata = {}
->>>>>>> c1846134
         if graceperiod is not None:
             model_data['graceperiod'] = graceperiod
         if due is not None:
@@ -108,15 +103,6 @@
             # since everything else is a string.
             model_data['attempts'] = int(attempts)
 
-<<<<<<< HEAD
-        if correct:
-            # TODO: make this actually set an answer of 3.14, and mark it correct
-            #instance_state_dict['student_answers'] = {}
-            #instance_state_dict['correct_map'] = {}
-            pass
-
-        module = CapaModule(test_system, location, descriptor, model_data)
-=======
         if len(instance_state_dict) > 0:
             instance_state = json.dumps(instance_state_dict)
         else:
@@ -124,10 +110,7 @@
 
         system = test_system()
         system.render_template = Mock(return_value="<div>Test Template HTML</div>")
-        module = CapaModule(system, location,
-                            definition, descriptor,
-                                      instance_state, None, metadata=metadata)
->>>>>>> c1846134
+        module = CapaModule(system, location, descriptor, model_data)
 
         if correct:
             # TODO: probably better to actually set the internal state properly, but...
